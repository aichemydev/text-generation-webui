--- conflicted
+++ resolved
@@ -6,19 +6,13 @@
 from modules import shared
 from modules.chat import load_character_memoized
 
-<<<<<<< HEAD
 def preprocess_prompt(prompt,max_context):
     prompt_lines = [k.strip() for k in prompt.split('\n')]    
     while len(prompt_lines) >= 0 and get_encoded_length('\n'.join(prompt_lines)) > max_context:
         prompt_lines.pop(0)
     return '\n'.join(prompt_lines)
 
-def build_parameters(body):
-=======
-
 def build_parameters(body, chat=False):
-
->>>>>>> c05edfcd
     generate_params = {
         'max_new_tokens': int(body.get('max_new_tokens', body.get('max_length', 200))),
         'do_sample': bool(body.get('do_sample', True)),
